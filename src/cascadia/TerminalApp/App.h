--- conflicted
+++ resolved
@@ -1,139 +1,131 @@
-// Copyright (c) Microsoft Corporation.
-// Licensed under the MIT license.
-
-#pragma once
-
-#include "Tab.h"
-#include "CascadiaSettings.h"
-#include "App.g.h"
-#include "../../cascadia/inc/cppwinrt_utils.h"
-
-#include <wil/filesystem.h>
-
-#include <winrt/Microsoft.Terminal.TerminalControl.h>
-
-#include <winrt/Microsoft.UI.Xaml.Controls.h>
-#include <winrt/Microsoft.UI.Xaml.Controls.Primitives.h>
-#include <winrt/Microsoft.UI.Xaml.XamlTypeInfo.h>
-
-#include <winrt/Windows.ApplicationModel.DataTransfer.h>
-
-namespace winrt::TerminalApp::implementation
-{
-
-    // We dont use AppT as it does not provide access to protected constructors
-    template <typename D, typename... I>
-    using AppT_Override = App_base<D, I...>;
-
-    struct App : AppT_Override<App>
-    {
-    public:
-        App();
-
-        Windows::UI::Xaml::UIElement GetRoot() noexcept;
-        Windows::UI::Xaml::UIElement GetTabs() noexcept;
-        void Create();
-        void LoadSettings();
-
-        Windows::Foundation::Point GetLaunchDimensions(uint32_t dpi);
-        bool GetShowTabsInTitlebar();
-
-        ~App();
-
-        hstring GetTitle();
-
-        // -------------------------------- WinRT Events ---------------------------------
-        DECLARE_EVENT(TitleChanged, _titleChangeHandlers, winrt::Microsoft::Terminal::TerminalControl::TitleChangedEventArgs);
-        DECLARE_EVENT(LastTabClosed, _lastTabClosedHandlers, winrt::TerminalApp::LastTabClosedEventArgs);
-
-    private:
-        App(Windows::UI::Xaml::Markup::IXamlMetadataProvider const& parentProvider);
-
-        // If you add controls here, but forget to null them either here or in
-        // the ctor, you're going to have a bad time. It'll mysteriously fail to
-        // activate the app.
-        // ALSO: If you add any UIElements as roots here, make sure they're
-        // updated in _ApplyTheme. The two roots currently are _root and _tabRow
-        // (which is a root when the tabs are in the titlebar.)
-        Windows::UI::Xaml::Controls::Grid _root{ nullptr };
-        Microsoft::UI::Xaml::Controls::TabView _tabView{ nullptr };
-        Windows::UI::Xaml::Controls::Grid _tabRow{ nullptr };
-        Windows::UI::Xaml::Controls::Grid _tabContent{ nullptr };
-        Windows::UI::Xaml::Controls::SplitButton _newTabButton{ nullptr };
-
-        std::vector<std::shared_ptr<Tab>> _tabs;
-
-        std::unique_ptr<::TerminalApp::CascadiaSettings> _settings;
-        std::unique_ptr<TerminalApp::AppKeyBindings> _keyBindings;
-
-        HRESULT _settingsLoadedResult;
-
-        HRESULT _settingsLoadedResult;
-
-        bool _loadedInitialSettings;
-        std::shared_mutex _dialogLock;
-
-        wil::unique_folder_change_reader_nothrow _reader;
-
-        void _Create();
-        void _CreateNewTabFlyout();
-
-<<<<<<< HEAD
-        fire_and_forget _ShowOkDialog(const winrt::hstring& contentKey, const winrt::hstring& textKey);
-
-=======
-        fire_and_forget _ShowOkDialog(const winrt::hstring& titleKey, const winrt::hstring& contentKey);
-
-        [[nodiscard]]
->>>>>>> 2fdcb679
-        HRESULT _TryLoadSettings(const bool saveOnLoad) noexcept;
-        void _LoadSettings();
-        void _OpenSettings();
-
-        void _HookupKeyBindings(TerminalApp::AppKeyBindings bindings) noexcept;
-
-        void _RegisterSettingsChange();
-        void _ReloadSettings();
-
-        void _SettingsButtonOnClick(const IInspectable& sender, const Windows::UI::Xaml::RoutedEventArgs& eventArgs);
-        void _FeedbackButtonOnClick(const IInspectable& sender, const Windows::UI::Xaml::RoutedEventArgs& eventArgs);
-
-        void _UpdateTabView();
-
-        void _CreateNewTabFromSettings(GUID profileGuid, winrt::Microsoft::Terminal::Settings::TerminalSettings settings);
-
-        void _OpenNewTab(std::optional<int> profileIndex);
-        void _CloseFocusedTab();
-        void _SelectNextTab(const bool bMoveRight);
-        void _SelectTab(const int tabIndex);
-
-        void _SetFocusedTabIndex(int tabIndex);
-        int _GetFocusedTabIndex() const;
-
-        void _Scroll(int delta);
-        void _CopyText(const bool trimTrailingWhitespace);
-        // Todo: add more event implementations here
-        // MSFT:20641986: Add keybindings for New Window
-        void _ScrollPage(int delta);
-
-        void _OnLoaded(const IInspectable& sender, const Windows::UI::Xaml::RoutedEventArgs& eventArgs);
-        void _OnTabSelectionChanged(const IInspectable& sender, const Windows::UI::Xaml::Controls::SelectionChangedEventArgs& eventArgs);
-        void _OnTabClosing(const IInspectable& sender, const Microsoft::UI::Xaml::Controls::TabViewTabClosingEventArgs& eventArgs);
-        void _OnTabItemsChanged(const IInspectable& sender, const Windows::Foundation::Collections::IVectorChangedEventArgs& eventArgs);
-        void _OnTabClick(const IInspectable& sender, const Windows::UI::Xaml::Input::PointerRoutedEventArgs& eventArgs);
-
-        void _RemoveTabViewItem(const IInspectable& tabViewItem);
-
-        void _ApplyTheme(const Windows::UI::Xaml::ElementTheme& newTheme);
-
-        static Windows::UI::Xaml::Controls::IconElement _GetIconFromProfile(const ::TerminalApp::Profile& profile);
-        static void _SetAcceleratorForMenuItem(Windows::UI::Xaml::Controls::MenuFlyoutItem& menuItem, const winrt::Microsoft::Terminal::Settings::KeyChord& keyChord);
-    };
-}
-
-namespace winrt::TerminalApp::factory_implementation
-{
-    struct App : AppT<App, implementation::App>
-    {
-    };
-}
+// Copyright (c) Microsoft Corporation.
+// Licensed under the MIT license.
+
+#pragma once
+
+#include "Tab.h"
+#include "CascadiaSettings.h"
+#include "App.g.h"
+#include "../../cascadia/inc/cppwinrt_utils.h"
+
+#include <wil/filesystem.h>
+
+#include <winrt/Microsoft.Terminal.TerminalControl.h>
+
+#include <winrt/Microsoft.UI.Xaml.Controls.h>
+#include <winrt/Microsoft.UI.Xaml.Controls.Primitives.h>
+#include <winrt/Microsoft.UI.Xaml.XamlTypeInfo.h>
+
+#include <winrt/Windows.ApplicationModel.DataTransfer.h>
+
+namespace winrt::TerminalApp::implementation
+{
+
+    // We dont use AppT as it does not provide access to protected constructors
+    template <typename D, typename... I>
+    using AppT_Override = App_base<D, I...>;
+
+    struct App : AppT_Override<App>
+    {
+    public:
+        App();
+
+        Windows::UI::Xaml::UIElement GetRoot() noexcept;
+        Windows::UI::Xaml::UIElement GetTabs() noexcept;
+        void Create();
+        void LoadSettings();
+
+        Windows::Foundation::Point GetLaunchDimensions(uint32_t dpi);
+        bool GetShowTabsInTitlebar();
+
+        ~App();
+
+        hstring GetTitle();
+
+        // -------------------------------- WinRT Events ---------------------------------
+        DECLARE_EVENT(TitleChanged, _titleChangeHandlers, winrt::Microsoft::Terminal::TerminalControl::TitleChangedEventArgs);
+        DECLARE_EVENT(LastTabClosed, _lastTabClosedHandlers, winrt::TerminalApp::LastTabClosedEventArgs);
+
+    private:
+        App(Windows::UI::Xaml::Markup::IXamlMetadataProvider const& parentProvider);
+
+        // If you add controls here, but forget to null them either here or in
+        // the ctor, you're going to have a bad time. It'll mysteriously fail to
+        // activate the app.
+        // ALSO: If you add any UIElements as roots here, make sure they're
+        // updated in _ApplyTheme. The two roots currently are _root and _tabRow
+        // (which is a root when the tabs are in the titlebar.)
+        Windows::UI::Xaml::Controls::Grid _root{ nullptr };
+        Microsoft::UI::Xaml::Controls::TabView _tabView{ nullptr };
+        Windows::UI::Xaml::Controls::Grid _tabRow{ nullptr };
+        Windows::UI::Xaml::Controls::Grid _tabContent{ nullptr };
+        Windows::UI::Xaml::Controls::SplitButton _newTabButton{ nullptr };
+
+        std::vector<std::shared_ptr<Tab>> _tabs;
+
+        std::unique_ptr<::TerminalApp::CascadiaSettings> _settings;
+
+        HRESULT _settingsLoadedResult;
+
+        bool _loadedInitialSettings;
+        std::shared_mutex _dialogLock;
+
+        wil::unique_folder_change_reader_nothrow _reader;
+
+        void _Create();
+        void _CreateNewTabFlyout();
+
+        fire_and_forget _ShowOkDialog(const winrt::hstring& titleKey, const winrt::hstring& contentKey);
+
+        [[nodiscard]]
+        HRESULT _TryLoadSettings(const bool saveOnLoad) noexcept;
+        void _LoadSettings();
+        void _OpenSettings();
+
+        void _HookupKeyBindings(TerminalApp::AppKeyBindings bindings) noexcept;
+
+        void _RegisterSettingsChange();
+        void _ReloadSettings();
+
+        void _SettingsButtonOnClick(const IInspectable& sender, const Windows::UI::Xaml::RoutedEventArgs& eventArgs);
+        void _FeedbackButtonOnClick(const IInspectable& sender, const Windows::UI::Xaml::RoutedEventArgs& eventArgs);
+
+        void _UpdateTabView();
+
+        void _CreateNewTabFromSettings(GUID profileGuid, winrt::Microsoft::Terminal::Settings::TerminalSettings settings);
+
+        void _OpenNewTab(std::optional<int> profileIndex);
+        void _CloseFocusedTab();
+        void _SelectNextTab(const bool bMoveRight);
+        void _SelectTab(const int tabIndex);
+
+        void _SetFocusedTabIndex(int tabIndex);
+        int _GetFocusedTabIndex() const;
+
+        void _Scroll(int delta);
+        void _CopyText(const bool trimTrailingWhitespace);
+        // Todo: add more event implementations here
+        // MSFT:20641986: Add keybindings for New Window
+        void _ScrollPage(int delta);
+
+        void _OnLoaded(const IInspectable& sender, const Windows::UI::Xaml::RoutedEventArgs& eventArgs);
+        void _OnTabSelectionChanged(const IInspectable& sender, const Windows::UI::Xaml::Controls::SelectionChangedEventArgs& eventArgs);
+        void _OnTabClosing(const IInspectable& sender, const Microsoft::UI::Xaml::Controls::TabViewTabClosingEventArgs& eventArgs);
+        void _OnTabItemsChanged(const IInspectable& sender, const Windows::Foundation::Collections::IVectorChangedEventArgs& eventArgs);
+        void _OnTabClick(const IInspectable& sender, const Windows::UI::Xaml::Input::PointerRoutedEventArgs& eventArgs);
+
+        void _RemoveTabViewItem(const IInspectable& tabViewItem);
+
+        void _ApplyTheme(const Windows::UI::Xaml::ElementTheme& newTheme);
+
+        static Windows::UI::Xaml::Controls::IconElement _GetIconFromProfile(const ::TerminalApp::Profile& profile);
+        static void _SetAcceleratorForMenuItem(Windows::UI::Xaml::Controls::MenuFlyoutItem& menuItem, const winrt::Microsoft::Terminal::Settings::KeyChord& keyChord);
+    };
+}
+
+namespace winrt::TerminalApp::factory_implementation
+{
+    struct App : AppT<App, implementation::App>
+    {
+    };
+}