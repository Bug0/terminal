// Copyright (c) Microsoft Corporation.
// Licensed under the MIT license.

namespace TerminalApp
{
    enum ShortcutAction
    {
        CopyText = 0,
        PasteText,
        NewTab,
        NewTabProfile0,
        NewTabProfile1,
        NewTabProfile2,
        NewTabProfile3,
        NewTabProfile4,
        NewTabProfile5,
        NewTabProfile6,
        NewTabProfile7,
        NewTabProfile8,
        NewTabProfile9,
        NewWindow,
        CloseWindow,
        CloseTab,
        NextTab,
        PrevTab,
<<<<<<< HEAD
        SplitVertical,
        SplitHorizontal,
=======
        SwitchToTab0,
        SwitchToTab1,
        SwitchToTab2,
        SwitchToTab3,
        SwitchToTab4,
        SwitchToTab5,
        SwitchToTab6,
        SwitchToTab7,
        SwitchToTab8,
        SwitchToTab9,
>>>>>>> 639d5f3f
        IncreaseFontSize,
        DecreaseFontSize,
        ScrollUp,
        ScrollDown,
        OpenSettings
    };

    delegate void CopyTextEventArgs();
    delegate void PasteTextEventArgs();
    delegate void NewTabEventArgs();
    delegate void NewTabWithProfileEventArgs(Int32 profileIndex);
    delegate void NewWindowEventArgs();
    delegate void CloseWindowEventArgs();
    delegate void CloseTabEventArgs();
    delegate void NextTabEventArgs();
    delegate void PrevTabEventArgs();
<<<<<<< HEAD
    delegate void SplitVerticalEventArgs();
    delegate void SplitHorizontalEventArgs();
=======
    delegate void SwitchToTabEventArgs(Int32 profileIndex);
>>>>>>> 639d5f3f
    delegate void IncreaseFontSizeEventArgs();
    delegate void DecreaseFontSizeEventArgs();
    delegate void ScrollUpEventArgs();
    delegate void ScrollDownEventArgs();
    delegate void OpenSettingsEventArgs();

    [default_interface]
    runtimeclass AppKeyBindings : Microsoft.Terminal.Settings.IKeyBindings
    {
        AppKeyBindings();

        void SetKeyBinding(ShortcutAction action, Microsoft.Terminal.Settings.KeyChord chord);

        event CopyTextEventArgs CopyText;
        event PasteTextEventArgs PasteText;
        event NewTabEventArgs NewTab;
        event NewTabWithProfileEventArgs NewTabWithProfile;
        event NewWindowEventArgs NewWindow;
        event CloseWindowEventArgs CloseWindow;
        event CloseTabEventArgs CloseTab;
        event SwitchToTabEventArgs SwitchToTab;
        event NextTabEventArgs NextTab;
        event PrevTabEventArgs PrevTab;
        event SplitVerticalEventArgs SplitVertical;
        event SplitHorizontalEventArgs SplitHorizontal;
        event IncreaseFontSizeEventArgs IncreaseFontSize;
        event DecreaseFontSizeEventArgs DecreaseFontSize;
        event ScrollUpEventArgs ScrollUp;
        event ScrollDownEventArgs ScrollDown;
        event OpenSettingsEventArgs OpenSettings;
    }
}
<|MERGE_RESOLUTION|>--- conflicted
+++ resolved
@@ -1,94 +1,88 @@
-// Copyright (c) Microsoft Corporation.
-// Licensed under the MIT license.
-
-namespace TerminalApp
-{
-    enum ShortcutAction
-    {
-        CopyText = 0,
-        PasteText,
-        NewTab,
-        NewTabProfile0,
-        NewTabProfile1,
-        NewTabProfile2,
-        NewTabProfile3,
-        NewTabProfile4,
-        NewTabProfile5,
-        NewTabProfile6,
-        NewTabProfile7,
-        NewTabProfile8,
-        NewTabProfile9,
-        NewWindow,
-        CloseWindow,
-        CloseTab,
-        NextTab,
-        PrevTab,
-<<<<<<< HEAD
-        SplitVertical,
-        SplitHorizontal,
-=======
-        SwitchToTab0,
-        SwitchToTab1,
-        SwitchToTab2,
-        SwitchToTab3,
-        SwitchToTab4,
-        SwitchToTab5,
-        SwitchToTab6,
-        SwitchToTab7,
-        SwitchToTab8,
-        SwitchToTab9,
->>>>>>> 639d5f3f
-        IncreaseFontSize,
-        DecreaseFontSize,
-        ScrollUp,
-        ScrollDown,
-        OpenSettings
-    };
-
-    delegate void CopyTextEventArgs();
-    delegate void PasteTextEventArgs();
-    delegate void NewTabEventArgs();
-    delegate void NewTabWithProfileEventArgs(Int32 profileIndex);
-    delegate void NewWindowEventArgs();
-    delegate void CloseWindowEventArgs();
-    delegate void CloseTabEventArgs();
-    delegate void NextTabEventArgs();
-    delegate void PrevTabEventArgs();
-<<<<<<< HEAD
-    delegate void SplitVerticalEventArgs();
-    delegate void SplitHorizontalEventArgs();
-=======
-    delegate void SwitchToTabEventArgs(Int32 profileIndex);
->>>>>>> 639d5f3f
-    delegate void IncreaseFontSizeEventArgs();
-    delegate void DecreaseFontSizeEventArgs();
-    delegate void ScrollUpEventArgs();
-    delegate void ScrollDownEventArgs();
-    delegate void OpenSettingsEventArgs();
-
-    [default_interface]
-    runtimeclass AppKeyBindings : Microsoft.Terminal.Settings.IKeyBindings
-    {
-        AppKeyBindings();
-
-        void SetKeyBinding(ShortcutAction action, Microsoft.Terminal.Settings.KeyChord chord);
-
-        event CopyTextEventArgs CopyText;
-        event PasteTextEventArgs PasteText;
-        event NewTabEventArgs NewTab;
-        event NewTabWithProfileEventArgs NewTabWithProfile;
-        event NewWindowEventArgs NewWindow;
-        event CloseWindowEventArgs CloseWindow;
-        event CloseTabEventArgs CloseTab;
-        event SwitchToTabEventArgs SwitchToTab;
-        event NextTabEventArgs NextTab;
-        event PrevTabEventArgs PrevTab;
-        event SplitVerticalEventArgs SplitVertical;
-        event SplitHorizontalEventArgs SplitHorizontal;
-        event IncreaseFontSizeEventArgs IncreaseFontSize;
-        event DecreaseFontSizeEventArgs DecreaseFontSize;
-        event ScrollUpEventArgs ScrollUp;
-        event ScrollDownEventArgs ScrollDown;
-        event OpenSettingsEventArgs OpenSettings;
-    }
-}
+// Copyright (c) Microsoft Corporation.
+// Licensed under the MIT license.
+
+namespace TerminalApp
+{
+    enum ShortcutAction
+    {
+        CopyText = 0,
+        PasteText,
+        NewTab,
+        NewTabProfile0,
+        NewTabProfile1,
+        NewTabProfile2,
+        NewTabProfile3,
+        NewTabProfile4,
+        NewTabProfile5,
+        NewTabProfile6,
+        NewTabProfile7,
+        NewTabProfile8,
+        NewTabProfile9,
+        NewWindow,
+        CloseWindow,
+        CloseTab,
+        NextTab,
+        PrevTab,
+        SplitVertical,
+        SplitHorizontal,
+        SwitchToTab0,
+        SwitchToTab1,
+        SwitchToTab2,
+        SwitchToTab3,
+        SwitchToTab4,
+        SwitchToTab5,
+        SwitchToTab6,
+        SwitchToTab7,
+        SwitchToTab8,
+        SwitchToTab9,
+        IncreaseFontSize,
+        DecreaseFontSize,
+        ScrollUp,
+        ScrollDown,
+        OpenSettings
+    };
+
+    delegate void CopyTextEventArgs();
+    delegate void PasteTextEventArgs();
+    delegate void NewTabEventArgs();
+    delegate void NewTabWithProfileEventArgs(Int32 profileIndex);
+    delegate void NewWindowEventArgs();
+    delegate void CloseWindowEventArgs();
+    delegate void CloseTabEventArgs();
+    delegate void NextTabEventArgs();
+    delegate void PrevTabEventArgs();
+    delegate void SplitVerticalEventArgs();
+    delegate void SplitHorizontalEventArgs();
+    delegate void SwitchToTabEventArgs(Int32 profileIndex);
+    delegate void IncreaseFontSizeEventArgs();
+    delegate void DecreaseFontSizeEventArgs();
+    delegate void ScrollUpEventArgs();
+    delegate void ScrollDownEventArgs();
+    delegate void OpenSettingsEventArgs();
+
+    [default_interface]
+    runtimeclass AppKeyBindings : Microsoft.Terminal.Settings.IKeyBindings
+    {
+        AppKeyBindings();
+
+        void SetKeyBinding(ShortcutAction action, Microsoft.Terminal.Settings.KeyChord chord);
+
+        event CopyTextEventArgs CopyText;
+        event PasteTextEventArgs PasteText;
+        event NewTabEventArgs NewTab;
+        event NewTabWithProfileEventArgs NewTabWithProfile;
+        event NewWindowEventArgs NewWindow;
+        event CloseWindowEventArgs CloseWindow;
+        event CloseTabEventArgs CloseTab;
+        event SwitchToTabEventArgs SwitchToTab;
+        event NextTabEventArgs NextTab;
+        event PrevTabEventArgs PrevTab;
+        event SplitVerticalEventArgs SplitVertical;
+        event SplitHorizontalEventArgs SplitHorizontal;
+        event IncreaseFontSizeEventArgs IncreaseFontSize;
+        event DecreaseFontSizeEventArgs DecreaseFontSize;
+        event ScrollUpEventArgs ScrollUp;
+        event ScrollDownEventArgs ScrollDown;
+        event OpenSettingsEventArgs OpenSettings;
+    }
+}